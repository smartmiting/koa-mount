# koa-mount

  Mount other Koa applications as middleware. The `path` passed to `mount()` is stripped
  from the URL temporarily until the stack unwinds. This is useful for creating entire
  apps or middleware that will function correctly regardless of which path segment(s)
  they should operate on.

## Installation

```js
$ npm install @smartmiting/koa-mount
```

## Examples

  View the [./examples](examples) directory for working examples.

### Mounting Applications

  Entire applications mounted at specific paths. For example you could mount
  a blog application at "/blog", with a router that matches paths such as
  "GET /", "GET /posts", and will behave properly for "GET /blog/posts" etc
  when mounted.

```js
const mount = require('@smartmiting/koa-mount');
const Koa = require('koa');

// hello

const a = new Koa();

a.use(async function (ctx, next){
  await next();
  ctx.body = 'Hello';
});

// world

const b = new Koa();

b.use(async function (ctx, next){
  await next();
  ctx.body = 'World';
});

// app

const app = new Koa();

app.use(mount('/hello', a));
app.use(mount('/world', b));

app.listen(3000);
console.log('listening on port 3000');
```

  Try the following requests:

```
$ GET /
Not Found

$ GET /hello
Hello

$ GET /world
World
```

### Mounting Middleware

  Mount middleware at specific paths, allowing them to operate independently
  of the prefix, as they're not aware of it.

```js
const mount = require('@smartmiting/koa-mount');
const Koa = require('koa');

async function hello(ctx, next){
  await next();
  ctx.body = 'Hello';
}

async function world(ctx, next){
  await next();
  ctx.body = 'World';
}

const app = new Koa();

app.use(mount('/hello', hello));
app.use(mount('/world', world));

app.listen(3000);
console.log('listening on port 3000');
```

### Optional Paths

  The path argument is optional, defaulting to "/":

```js
app.use(mount(a));
app.use(mount(b));
```

### Optional Config

  option parameter is optional.
  * `preserve` node is the switch to preserve each app instance, default is false
     
     when `preserve` is true, it can solve the problem:
     
     - [mounted app.keys ignored](https://github.com/koajs/mount/issues/29)
     - [https://github.com/koajs/koa/issues/203](https://github.com/koajs/koa/issues/203#issuecomment-47097294)
     - [support to preserve app context on mounted Koa app](https://github.com/koajs/mount/pull/58)
  
```js
app.use(mount('/api', apiInstance, {preserve: true}));
```

## Todos

1. set default cookie path for preserved koa app
<<<<<<< HEAD
2. preserve the mounted app context which without mount path('/') 
=======
2. <del>preserve the mounted app context which without mount path('/') </del> [2017-09-03]
>>>>>>> 99d25270

## Debugging

  Use the __DEBUG__ environement variable to whitelist
  koa-mount debug output:

```
$ DEBUG=koa-mount node myapp.js &
$ GET /foo/bar/baz

  koa-mount enter /foo/bar/baz -> /bar/baz +2s
  koa-mount enter /bar/baz -> /baz +0ms
  koa-mount enter /baz -> / +0ms
  koa-mount leave /baz -> / +1ms
  koa-mount leave /bar/baz -> /baz +0ms
  koa-mount leave /foo/bar/baz -> /bar/baz +0ms
```

## License

  MIT<|MERGE_RESOLUTION|>--- conflicted
+++ resolved
@@ -123,11 +123,7 @@
 ## Todos
 
 1. set default cookie path for preserved koa app
-<<<<<<< HEAD
-2. preserve the mounted app context which without mount path('/') 
-=======
 2. <del>preserve the mounted app context which without mount path('/') </del> [2017-09-03]
->>>>>>> 99d25270
 
 ## Debugging
 
